--- conflicted
+++ resolved
@@ -396,11 +396,7 @@
 func workLocally(config wishlist.Config, args []string) error {
 	// either no args or arg is a list
 	if len(args) == 0 || args[0] == "list" {
-<<<<<<< HEAD
-		m := wishlist.NewLocalListing(config.Endpoints, wishlist.NewLocalSSHClient())
-		_, err := tea.NewProgram(m, tea.WithAltScreen()).Run()
-=======
-		m := wishlist.NewListing(
+		m := wishlist.NewLocalListing(
 			config.Endpoints,
 			wishlist.NewLocalSSHClient(),
 			lipgloss.NewRenderer(os.Stderr),
@@ -410,7 +406,6 @@
 			tea.WithOutput(os.Stderr),
 			tea.WithAltScreen(),
 		).Run()
->>>>>>> ded3e144
 		return err //nolint: wrapcheck
 	}
 
