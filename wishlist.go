package wishlist

import (
	"errors"
	"fmt"
	"net"
<<<<<<< HEAD
	"os/user"
	"strings"
	"time"
=======
>>>>>>> 304133c0

	"github.com/charmbracelet/bubbles/key"
	"github.com/charmbracelet/bubbles/list"
	tea "github.com/charmbracelet/bubbletea"
	"github.com/charmbracelet/huh"
	"github.com/charmbracelet/lipgloss"
	"github.com/charmbracelet/log"
	"github.com/muesli/termenv"
)

var (
	copyIPAddr = key.NewBinding(
		key.WithKeys("y"),
		key.WithHelp("y", "copy address"),
	)
	enter = key.NewBinding(
		key.WithKeys("enter", "o"),
		key.WithHelp("enter/o", "connect"),
	)
	keyN = key.NewBinding(
		key.WithKeys("n"),
		key.WithHelp("n", "new temporary host"),
	)
	keyE = key.NewBinding(
		key.WithKeys("e"),
		key.WithHelp("e", "edit and connect"),
	)
)

//	NewLocalListing creates a new local listing model for the given
//
// endpoints and SSH session.
// A local list allow to edit before connecting, as well as creating new
// endpoints on the go.
// If session is nil, it is assume to be a local listing.
func NewLocalListing(endpoints []*Endpoint, client SSHClient, r *lipgloss.Renderer) *ListModel {
	m := newListing(endpoints, client, r)
	m.local = true
	m.list.AdditionalShortHelpKeys = func() []key.Binding {
		return []key.Binding{enter, keyE, keyN}
	}
	return m
}

// NewRemoteListing creates a new remote listing model for the given
// endpoints and SSH session.
// If session is nil, it is assume to be a local listing.
func NewRemoteListing(endpoints []*Endpoint, client SSHClient, r *lipgloss.Renderer) *ListModel {
	return newListing(endpoints, client, r)
}

// NewListing creates a new listing model for the given endpoints and SSH session.
// If session is nil, it is assume to be a local listing.
func newListing(endpoints []*Endpoint, client SSHClient, r *lipgloss.Renderer) *ListModel {
	l := list.New(nil, list.NewDefaultDelegate(), 0, 0)
	l.Title = "Directory Listing"
	l.AdditionalFullHelpKeys = func() []key.Binding {
		return []key.Binding{copyIPAddr}
	}
	l.AdditionalShortHelpKeys = func() []key.Binding {
		return []key.Binding{enter}
	}

	m := &ListModel{
		list:      l,
		endpoints: endpoints,
		client:    client,
		styles:    makeStyles(r),
	}
	m.SetItems(endpoints)
	return m
}

// ListModel main wishlist model.
type ListModel struct {
	list      list.Model
	endpoints []*Endpoint
	client    SSHClient
	quitting  bool
	width     int
	err       error
	styles    styles

	local   bool
	form    *huh.Form
	editing *editableEndpoint
}

// SetItems allows to update the listing items.
func (m *ListModel) SetItems(endpoints []*Endpoint) tea.Cmd {
	descriptors := features(endpoints)
	h := len(descriptors) + 1 // desc lines + title
	d := list.NewDefaultDelegate()
	d.SetHeight(h)
	m.list.SetDelegate(d)
	log.Debug("setting delegate height", "height", h)
	return m.list.SetItems(endpointsToListItems(endpoints, descriptors, m.styles))
}

func features(endpoints []*Endpoint) []descriptor {
	var hasDesc bool
	var hasLink bool
	for _, endpoint := range endpoints {
		if !endpoint.Valid() {
			continue
		}
		if endpoint.Desc != "" {
			hasDesc = true
		}
		if endpoint.Link.URL != "" {
			hasLink = true
		}
		if hasDesc && hasLink {
			break
		}
	}

	var descriptors []descriptor
	if hasDesc {
		descriptors = append(descriptors, withDescription)
	}
	if hasLink {
		descriptors = append(descriptors, withLink)
	}
	return append(descriptors, withSSHURL)
}

func endpointsToListItems(endpoints []*Endpoint, descriptors []descriptor, styles styles) []list.Item {
	var items []list.Item //nolint: prealloc
	for _, endpoint := range endpoints {
		if !endpoint.Valid() {
			continue
		}
		items = append(items, ItemWrapper{
			endpoint:    endpoint,
			descriptors: descriptors,
			styles:      styles,
		})
	}
	return items
}

// Init comply with tea.Model interface.
func (m *ListModel) Init() tea.Cmd {
	return nil
}

type errMsg struct {
	err error
}

// SetEndpointsMsg can be used to update the listed wishlist endpoints.
type SetEndpointsMsg struct {
	Endpoints []*Endpoint
}

type connectMsg struct {
	endpoint *Endpoint
}

// Update comply with tea.Model interface.
func (m *ListModel) Update(msg tea.Msg) (tea.Model, tea.Cmd) {
	if m.form != nil {
		form, cmd := m.form.Update(msg)
		if f, ok := form.(*huh.Form); ok {
			m.form = f
		}

		if m.form.State == huh.StateNormal {
			return m, cmd
		}

		if m.form.State == huh.StateAborted {
			m.form = nil
			m.editing = nil
			return m, nil
		}

		m.form = nil
		return m, m.connectToEdited
	}
	switch msg := msg.(type) {
	case tea.KeyMsg:
		if m.err != nil {
			m.err = nil
			return m, nil
		}
		if key.Matches(msg, list.DefaultKeyMap().Quit) && !m.list.SettingFilter() && m.list.FilterState() != list.FilterApplied {
			m.quitting = true
		}
<<<<<<< HEAD
		if m.local && key.Matches(msg, keyN) {
			return m.customize(&Endpoint{})
		}
		if m.local && key.Matches(msg, keyE) {
			selectedItem := m.list.SelectedItem()
			if selectedItem == nil {
				return m, nil
			}
			w := selectedItem.(ItemWrapper)
			return m.customize(w.endpoint)
=======
		if key.Matches(msg, copyIPAddr) && !m.list.SettingFilter() {
			if w := m.selected(); w != nil {
				host, _, _ := net.SplitHostPort(w.endpoint.Address)
				termenv.Copy(host)
				return m, m.list.NewStatusMessage(fmt.Sprintf("copied %q to the clipboard", host))
			}

			return m, nil
>>>>>>> 304133c0
		}
		if key.Matches(msg, enter) {
			if m.list.SettingFilter() {
				break
			}
<<<<<<< HEAD
			selectedItem := m.list.SelectedItem()
			if selectedItem == nil {
				return m, nil
			}
			return m, func() tea.Msg {
				return connectMsg{selectedItem.(ItemWrapper).endpoint}
=======
			w := m.selected()
			if w == nil {
				return m, nil
>>>>>>> 304133c0
			}
		}

	case connectMsg:
		m.editing = nil
		cmd := m.client.For(msg.endpoint)
		return m, tea.Exec(cmd, func(err error) tea.Msg {
			return errMsg{err}
		})

	case tea.WindowSizeMsg:
		top, right, bottom, left := m.styles.Doc.GetMargin()
		m.width = msg.Width
		m.list.SetSize(msg.Width-left-right, msg.Height-top-bottom)

	case SetEndpointsMsg:
		if cmd := m.SetItems(msg.Endpoints); cmd != nil {
			return m, cmd
		}

	case errMsg:
		if msg.err != nil {
			log.Warn("got an error", "err", msg.err)
			m.err = msg.err
			return m, nil
		}
	}

	var cmd tea.Cmd
	m.list, cmd = m.list.Update(msg)
	return m, cmd
}

func (m *ListModel) selected() *ItemWrapper {
	selectedItem := m.list.SelectedItem()
	if selectedItem == nil {
		return nil
	}
	w, ok := selectedItem.(ItemWrapper)
	if !ok {
		// this should never happen
		return nil
	}
	return &w
}

// View comply with tea.Model interface.
func (m *ListModel) View() string {
	if m.quitting {
		return ""
	}

	if m.form != nil {
		return m.form.View()
	}

	if m.err != nil {
		header := lipgloss.NewStyle().
			Width(m.width).
			Render("Something went wrong:")
		errstr := m.styles.Err.Copy().
			Width(m.width).
			Render(rootCause(m.err).Error())
		footer := m.styles.Footer.Copy().
			Width(m.width).
			Render("Press any key to go back to the list.")
		return m.styles.Logo.String() + "\n\n" +
			header + "\n\n" +
			errstr + "\n\n" +
			footer + "\n"
	}
	return m.styles.Doc.Render(m.list.View())
}

func rootCause(err error) error {
	log.Warn("root cause", "err", err)
	for {
		e := errors.Unwrap(err)
		if e == nil {
			return err
		}
		err = e
	}
}

// FirstNonEmpty returns the first non-empty string of the list.
func FirstNonEmpty(ss ...string) string {
	for _, s := range ss {
		if s != "" {
			return s
		}
	}
	return ""
}

type editableEndpoint struct {
	host                     string
	port                     string
	user                     string
	remoteCommand            string
	proxyJump                string
	sendEnv                  string
	setEnv                   string
	preferredAuthentications string
	identityFiles            string
	timeout                  string
	forwardAgent             bool
	requestTTY               bool
}

func (m *ListModel) customize(endpoint *Endpoint) (tea.Model, tea.Cmd) {
	host, port, _ := net.SplitHostPort(endpoint.Address)
	if port == "" {
		port = "22"
	}
	if host == "" {
		host = "localhost"
	}
	timeout := endpoint.Timeout
	if timeout == 0 {
		timeout = 30 * time.Second
	}

	user, _ := user.Current()
	advanced := false
	hideFunc := func() bool { return !advanced }

	ed := editableEndpoint{
		host,
		port,
		FirstNonEmpty(endpoint.User, user.Username),
		endpoint.RemoteCommand,
		endpoint.ProxyJump,
		strings.Join(endpoint.SendEnv, "\n"),
		strings.Join(endpoint.SetEnv, "\n"),
		strings.Join(endpoint.Authentications(), "\n"),
		strings.Join(endpoint.IdentityFiles, "\n"),
		timeout.String(),
		endpoint.ForwardAgent,
		endpoint.RequestTTY,
	}
	m.form = huh.NewForm(
		huh.NewGroup(
			huh.NewInput().
				Title("Hostname").
				Value(&ed.host),
			huh.NewInput().
				Title("User").
				Value(&ed.user),
			huh.NewConfirm().
				Title("Show advanced options").
				Value(&advanced),
		),
		huh.NewGroup(
			huh.NewInput().
				Title("Port").
				Value(&ed.port),
			huh.NewInput().
				Title("RemoteCommand").
				Value(&ed.remoteCommand),
			huh.NewInput().
				Title("Timeout").
				Value(&ed.timeout),
		).WithHideFunc(hideFunc),
		huh.NewGroup(
			huh.NewConfirm().
				Title("ForwardAgent").
				Value(&ed.forwardAgent),
			huh.NewConfirm().
				Title("RequestTTY").
				Value(&ed.requestTTY),
			huh.NewInput().
				Title("ProxyJump").
				Value(&ed.proxyJump),
		).WithHideFunc(hideFunc),
		huh.NewGroup(
			huh.NewText().
				Title("SendEnv").
				Description("One item per line").
				Value(&ed.sendEnv),
			huh.NewText().
				Title("SetEnv").
				Description("One item per line").
				Value(&ed.setEnv),
		).WithHideFunc(hideFunc),
		huh.NewGroup(
			huh.NewText().
				Title("PreferredAuthentications").
				Description("One item per line").
				Value(&ed.preferredAuthentications),
			huh.NewText().
				Title("IdentityFiles").
				Description("One item per line, defaults to ~/.ssh/id_*").
				Value(&ed.identityFiles),
		).WithHideFunc(hideFunc),
	)
	m.editing = &ed
	return m, m.form.Init()
}

func (m *ListModel) connectToEdited() tea.Msg {
	e := m.editing
	if e == nil {
		return errMsg{fmt.Errorf("no endpoint information")}
	}
	d, err := time.ParseDuration(e.timeout)
	if err != nil {
		return errMsg{err}
	}
	split := func(s string) []string {
		var ss []string
		for _, l := range strings.Split(strings.TrimSpace(s), "\n") {
			l = strings.TrimSpace(l)
			if l == "" {
				continue
			}
			ss = append(ss, l)
		}

		return ss
	}

	return connectMsg{&Endpoint{
		Address:                  net.JoinHostPort(e.host, e.port),
		User:                     e.user,
		ForwardAgent:             e.forwardAgent,
		RequestTTY:               e.requestTTY,
		RemoteCommand:            e.remoteCommand,
		ProxyJump:                e.proxyJump,
		SendEnv:                  split(e.sendEnv),
		SetEnv:                   split(e.setEnv),
		PreferredAuthentications: split(e.preferredAuthentications),
		IdentityFiles:            split(e.identityFiles),
		Timeout:                  d,
	}}
}<|MERGE_RESOLUTION|>--- conflicted
+++ resolved
@@ -4,12 +4,9 @@
 	"errors"
 	"fmt"
 	"net"
-<<<<<<< HEAD
 	"os/user"
 	"strings"
 	"time"
-=======
->>>>>>> 304133c0
 
 	"github.com/charmbracelet/bubbles/key"
 	"github.com/charmbracelet/bubbles/list"
@@ -200,7 +197,6 @@
 		if key.Matches(msg, list.DefaultKeyMap().Quit) && !m.list.SettingFilter() && m.list.FilterState() != list.FilterApplied {
 			m.quitting = true
 		}
-<<<<<<< HEAD
 		if m.local && key.Matches(msg, keyN) {
 			return m.customize(&Endpoint{})
 		}
@@ -211,7 +207,7 @@
 			}
 			w := selectedItem.(ItemWrapper)
 			return m.customize(w.endpoint)
-=======
+		}
 		if key.Matches(msg, copyIPAddr) && !m.list.SettingFilter() {
 			if w := m.selected(); w != nil {
 				host, _, _ := net.SplitHostPort(w.endpoint.Address)
@@ -220,24 +216,17 @@
 			}
 
 			return m, nil
->>>>>>> 304133c0
 		}
 		if key.Matches(msg, enter) {
 			if m.list.SettingFilter() {
 				break
 			}
-<<<<<<< HEAD
 			selectedItem := m.list.SelectedItem()
 			if selectedItem == nil {
 				return m, nil
 			}
 			return m, func() tea.Msg {
 				return connectMsg{selectedItem.(ItemWrapper).endpoint}
-=======
-			w := m.selected()
-			if w == nil {
-				return m, nil
->>>>>>> 304133c0
 			}
 		}
 
